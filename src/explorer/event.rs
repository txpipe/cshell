--- conflicted
+++ resolved
@@ -201,77 +201,6 @@
             self.update_balance(address.clone(), value.clone()).await;
         }
 
-<<<<<<< HEAD
-        loop {
-            let mut client: CardanoSyncClient = self.context.provider.client().await?;
-            let mut tip = client.follow_tip(vec![]).await.unwrap();
-
-            while let Ok(event) = tip.event().await {
-                match event {
-                    TipEvent::Apply(block) => {
-                        let header = block.parsed.clone().unwrap().header.unwrap();
-                        let tx_count = match block.parsed {
-                            Some(parsed) => match parsed.body {
-                                Some(body) => body.tx.len(),
-                                None => 0,
-                            },
-                            None => 0,
-                        };
-
-                        let response = client
-                            .fetch_block(FetchBlockRequest {
-                                r#ref: vec![BlockRef {
-                                    hash: header.hash.clone(),
-                                    slot: header.slot,
-                                    height: header.height,
-                                }],
-                                ..Default::default()
-                            })
-                            .await
-                            .unwrap();
-                        let fetch_block_response = response.into_inner();
-                        let body = match &fetch_block_response.block.first().unwrap().chain {
-                            Some(chain) => match chain {
-                                Chain::Cardano(block) => block.body.clone(),
-                            },
-                            None => None,
-                        };
-
-                        let chainblock = ChainBlock {
-                            slot: header.slot,
-                            hash: header.hash.to_vec(),
-                            number: header.height,
-                            tx_count,
-                            body,
-                        };
-
-                        self.send(Event::App(AppEvent::NewTip(chainblock)))?;
-                        self.check_balances(&mut balances).await?;
-                    }
-                    TipEvent::Undo(block) => {
-                        let header = block.parsed.clone().unwrap().header.unwrap();
-                        let tx_count = match block.parsed {
-                            Some(parsed) => match parsed.body {
-                                Some(body) => body.tx.len(),
-                                None => 0,
-                            },
-                            None => 0,
-                        };
-                        let chainblock = ChainBlock {
-                            slot: header.slot,
-                            hash: header.hash.to_vec(),
-                            number: header.height,
-                            tx_count,
-                            body: None,
-                        };
-                        self.send(Event::App(AppEvent::UndoTip(chainblock)))?;
-                        self.check_balances(&mut balances).await?;
-                    }
-                    TipEvent::Reset(point) => {
-                        self.send(Event::App(AppEvent::Reset(point.slot)))?;
-                        self.check_balances(&mut balances).await?;
-                    }
-=======
         let mut client: CardanoSyncClient = self.context.provider.client().await?;
         let mut tip = client.follow_tip(vec![]).await?;
 
@@ -313,7 +242,6 @@
                 TipEvent::Reset(point) => {
                     self.send(Event::App(AppEvent::Reset(point.index)))?;
                     self.check_balances().await?;
->>>>>>> c569a122
                 }
             }
         }
